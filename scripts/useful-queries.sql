--- conflicted
+++ resolved
@@ -266,7 +266,6 @@
 
 COMMIT;
 
-<<<<<<< HEAD
 -- select auth_email, is_draft, * from welcomepage.welcomepage_users where team_id = 43
 
 -- SELECT
@@ -280,31 +279,4 @@
 -- select * from welcomepage.teams where organization_name like 'A2X%'
 -- select * from welcomepage.welcomepage_users where  auth_email = 'charles@a2xaccounting.com'
 -- select * from welcomepage.welcomepage_users where  public_id = 'x3p6kf1k6g'
--- select auth_email,* from welcomepage.welcomepage_users where  auth_email like '%x%'
-=======
-
-select auth_email, team_id, is_draft, * from welcomepage.welcomepage_users where auth_email like '%@a2xaccounting.com'
--- select auth_email, is_draft, slack_id, * from welcomepage.welcomepage_users where team_id = 43
--- select auth_email, team_id, is_draft, * from welcomepage.welcomepage_users where auth_email = 'mark@a2xaccounting.com'
--- select * from welcomepage.teams where id = 134
--- SELECT
---     COUNT(*) FILTER (WHERE is_draft = TRUE)  AS draft_count,
---     COUNT(*) FILTER (WHERE is_draft = FALSE) AS published_count,
---     COUNT(*)                                AS total_count
--- FROM welcomepage.welcomepage_users
--- WHERE team_id = 43;
-
--- select * from welcomepage.teams where public_id = ''
--- select * from welcomepage.teams where organization_name like 'A2X%'
--- select * from welcomepage.welcomepage_users where  auth_email = 'charles@a2xaccounting.com'
--- select auth_email, team_id, * from welcomepage.welcomepage_users where  public_id = '58fwswna2r'
--- select auth_email,* from welcomepage.welcomepage_users where  auth_email like '%x%'
-
-SELECT auth_email, name, *
-FROM welcomepage.welcomepage_users 
-WHERE team_id = 43
-  AND is_draft = FALSE
-  AND (selected_prompts IS NOT NULL OR bento_widgets IS NOT NULL)
-ORDER BY RANDOM()
-LIMIT 10;
->>>>>>> 607a2a6e
+-- select auth_email,* from welcomepage.welcomepage_users where  auth_email like '%x%'